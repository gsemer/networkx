*********
Bipartite
*********

.. automodule:: networkx.algorithms.bipartite


Basic functions
---------------
.. automodule:: networkx.algorithms.bipartite.basic
.. autosummary::
   :toctree: generated/

   is_bipartite
   is_bipartite_node_set
   sets
   color
   density
   degrees

Edgelist
--------
.. automodule:: networkx.algorithms.bipartite.edgelist
.. autosummary::
   :toctree: generated/

   generate_edgelist
   write_edgelist
   parse_edgelist
   read_edgelist


Matching
--------
.. automodule:: networkx.algorithms.bipartite.matching
.. autosummary::
   :toctree: generated/

   eppstein_matching
   hopcroft_karp_matching
   to_vertex_cover
   maximum_matching
   minimum_weight_full_matching


Matrix
------
.. automodule:: networkx.algorithms.bipartite.matrix
.. autosummary::
   :toctree: generated/

   biadjacency_matrix
   from_biadjacency_matrix


Projections
-----------
.. automodule:: networkx.algorithms.bipartite.projection
.. autosummary::
   :toctree: generated/

   projected_graph
   weighted_projected_graph
   collaboration_weighted_projected_graph
   overlap_weighted_projected_graph
   generic_weighted_projected_graph


Spectral
--------
.. automodule:: networkx.algorithms.bipartite.spectral
.. autosummary::
   :toctree: generated/

   spectral_bipartivity


Clustering
----------
.. automodule:: networkx.algorithms.bipartite.cluster
.. autosummary::
   :toctree: generated/

   clustering
   average_clustering
   latapy_clustering
   robins_alexander_clustering


Redundancy
----------
.. automodule:: networkx.algorithms.bipartite.redundancy
.. autosummary::
   :toctree: generated/

   node_redundancy


Centrality
----------
.. automodule:: networkx.algorithms.bipartite.centrality
.. autosummary::
   :toctree: generated/

   closeness_centrality
   degree_centrality
   betweenness_centrality


Generators
----------
.. automodule:: networkx.algorithms.bipartite.generators
.. autosummary::
   :toctree: generated/

   complete_bipartite_graph
   configuration_model
   havel_hakimi_graph
   reverse_havel_hakimi_graph
   alternating_havel_hakimi_graph
   preferential_attachment_graph
   random_graph
   gnmk_random_graph


Covering
--------
.. automodule:: networkx.algorithms.bipartite.covering
.. autosummary::
   :toctree: generated/

   min_edge_cover


Extendability
-------------
.. automodule:: networkx.algorithms.bipartite.extendability
.. autosummary::
   :toctree: generated/

<<<<<<< HEAD
   find_extendability
=======
   maximal_extendability


Link Analysis
-------------
.. automodule:: networkx.algorithms.bipartite.link_analysis
.. autosummary::
   :toctree: generated/

   birank
>>>>>>> f750ce5b
<|MERGE_RESOLUTION|>--- conflicted
+++ resolved
@@ -138,9 +138,6 @@
 .. autosummary::
    :toctree: generated/
 
-<<<<<<< HEAD
-   find_extendability
-=======
    maximal_extendability
 
 
@@ -151,4 +148,3 @@
    :toctree: generated/
 
    birank
->>>>>>> f750ce5b
